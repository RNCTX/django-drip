import base64
import json

from django import forms
from django.contrib import admin

from drip.models import Drip, SentDrip, QuerySetRule
from drip.drips import configured_message_classes, message_class_for
from drip.utils import get_user_model


class QuerySetRuleInline(admin.TabularInline):
    model = QuerySetRule


class DripForm(forms.ModelForm):
    message_class = forms.ChoiceField(
        choices=((k, '%s (%s)' % (k, v)) for k, v in configured_message_classes().items())
    )
    class Meta:
        model = Drip
<<<<<<< HEAD
        fields = "__all__"
=======
        exclude = []
>>>>>>> ffbef692


class DripAdmin(admin.ModelAdmin):
    list_display = ('name', 'enabled', 'message_class')
    inlines = [
        QuerySetRuleInline,
    ]
    form = DripForm

    av = lambda self, view: self.admin_site.admin_view(view)
    def timeline(self, request, drip_id, into_past, into_future):
        """
        Return a list of people who should get emails.
        """
        from django.shortcuts import render, get_object_or_404

        drip = get_object_or_404(Drip, id=drip_id)

        shifted_drips = []
        seen_users = set()
        for shifted_drip in drip.drip.walk(into_past=int(into_past), into_future=int(into_future)+1):
            shifted_drip.prune()
            shifted_drips.append({
                'drip': shifted_drip,
                'qs': shifted_drip.get_queryset().exclude(id__in=seen_users)
            })
            seen_users.update(shifted_drip.get_queryset().values_list('id', flat=True))

        return render(request, 'drip/timeline.html', locals())

    def view_drip_email(self, request, drip_id, into_past, into_future, user_id):
        from django.shortcuts import render, get_object_or_404
        from django.http import HttpResponse
        drip = get_object_or_404(Drip, id=drip_id)
        User = get_user_model()
        user = get_object_or_404(User, id=user_id)

        drip_message = message_class_for(drip.message_class)(drip.drip, user)
        html = ''
        mime = ''
        if drip_message.message.alternatives:
            for body, mime in drip_message.message.alternatives:
                if mime == 'text/html':
                    html = body
                    mime = 'text/html'
        else:
            html = drip_message.message.body
            mime = 'text/plain'

        return HttpResponse(html, content_type=mime)

    def build_extra_context(self, extra_context):
        from drip.utils import get_simple_fields
        extra_context = extra_context or {}
        User = get_user_model()
        extra_context['field_data'] = json.dumps(get_simple_fields(User))
        return extra_context

    def add_view(self, request, extra_context=None):
        return super(DripAdmin, self).add_view(
            request, extra_context=self.build_extra_context(extra_context))

    def change_view(self, request, object_id, extra_context=None):
        return super(DripAdmin, self).change_view(
            request, object_id, extra_context=self.build_extra_context(extra_context))

    def get_urls(self):
        from django.conf.urls import patterns, url
        urls = super(DripAdmin, self).get_urls()
        my_urls = patterns('',
            url(
                r'^(?P<drip_id>[\d]+)/timeline/(?P<into_past>[\d]+)/(?P<into_future>[\d]+)/$',
                self.av(self.timeline),
                name='drip_timeline'
            ),
            url(
                r'^(?P<drip_id>[\d]+)/timeline/(?P<into_past>[\d]+)/(?P<into_future>[\d]+)/(?P<user_id>[\d]+)/$',
                self.av(self.view_drip_email),
                name='view_drip_email'
            )
        )
        return my_urls + urls
admin.site.register(Drip, DripAdmin)


class SentDripAdmin(admin.ModelAdmin):
    list_display = [f.name for f in SentDrip._meta.fields]
    ordering = ['-id']
admin.site.register(SentDrip, SentDripAdmin)<|MERGE_RESOLUTION|>--- conflicted
+++ resolved
@@ -19,12 +19,7 @@
     )
     class Meta:
         model = Drip
-<<<<<<< HEAD
-        fields = "__all__"
-=======
         exclude = []
->>>>>>> ffbef692
-
 
 class DripAdmin(admin.ModelAdmin):
     list_display = ('name', 'enabled', 'message_class')
