*.pyc
MANIFEST

dist/
build/
docs/_build/
*.egg-info/
<<<<<<< HEAD
.idea/
=======

sqlite.db
settings.py
>>>>>>> 8e561392
<|MERGE_RESOLUTION|>--- conflicted
+++ resolved
@@ -5,10 +5,7 @@
 build/
 docs/_build/
 *.egg-info/
-<<<<<<< HEAD
 .idea/
-=======
 
 sqlite.db
-settings.py
->>>>>>> 8e561392
+settings.py